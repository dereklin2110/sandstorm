--- conflicted
+++ resolved
@@ -100,23 +100,9 @@
 <template name="loginButtonsList">
   <div class="login-buttons-list">
   {{#each services}}
-<<<<<<< HEAD
     {{#with data=loginTemplate.data linkingNewIdentity=linkingNewIdentity}}
       {{> Template.dynamic template=../loginTemplate.name }}
     {{/with}}
-=======
-    {{#if isEmailTokenService}}
-      {{#if hasOtherServices}} {{! the email token service will always come last }}
-        {{> _loginButtonsSeparator}}
-      {{/if}}
-      {{> emailLoginForm linkingNewIdentity=linkingNewIdentity description="with e-mail"
-                         prompt="email" sendButtonText="send Login Email"}}
-    {{else}}
-      <button class="login oneclick {{name}}">
-        with {{capitalizedName}}
-      </button>
-    {{/if}}
->>>>>>> c0640e0f
   {{else}}
     <a class="troubleshooting" href="/admin">configure login</a>
   {{/each}}
@@ -133,7 +119,7 @@
 </template>
 
 <template name="oauthLoginButton">
-  <button class="login oneclick {{data.name}}" role="menuitem">
+  <button class="login oneclick {{data.name}}">
     with {{data.displayName}}
   </button>
 </template>
